name = "NamedTrajectories"
uuid = "538bc3a1-5ab9-4fc3-b776-35ca1e893e08"
authors = ["Aaron Trowbridge <aaron.j.trowbridge@gmail.com> and contributors"]
version = "0.4.0"

[deps]
JLD2 = "033835bb-8acc-5ee8-8aae-3f567f8a3819"
LazyArrays = "5078a376-72f3-5289-bfd5-ec5146d43c02"
OrderedCollections = "bac558e1-5e72-5ebc-8fee-abe8a469f55d"
Random = "9a3f8284-a2c9-5f02-9a11-845980a1fd5c"
Reexport = "189a3867-3050-52da-a836-e630ba90ab69"
TestItemRunner = "f8b46487-2199-4994-9208-9a1283c18c0a"
TestItems = "1c621080-faea-4a02-84b6-bbd5e436b8fe"

[weakdeps]
Makie = "ee78f7c6-11fb-53f2-987a-cfe4a2b5a57a"

[extensions]
PlottingExt = ["Makie"]

[compat]
JLD2 = "0.5"
<<<<<<< HEAD
LazyArrays = "2.6"
Makie = "0.22"
OrderedCollections = "1.7"
=======
Makie = "0.21, 0.22"
OrderedCollections = "1.8"
>>>>>>> ff667732
Reexport = "1.2"
TestItemRunner = "1.1"
TestItems = "1.0"
julia = "1.10, 1.11"

[extras]
CairoMakie = "13f3f980-e62b-5c42-98c6-ff1f3baf88f0"
Test = "8dfed614-e22c-5e08-85e1-65c5234f0b40"

[targets]
test = ["CairoMakie", "Test"]<|MERGE_RESOLUTION|>--- conflicted
+++ resolved
@@ -20,14 +20,9 @@
 
 [compat]
 JLD2 = "0.5"
-<<<<<<< HEAD
 LazyArrays = "2.6"
-Makie = "0.22"
-OrderedCollections = "1.7"
-=======
 Makie = "0.21, 0.22"
 OrderedCollections = "1.8"
->>>>>>> ff667732
 Reexport = "1.2"
 TestItemRunner = "1.1"
 TestItems = "1.0"
