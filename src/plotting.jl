--- conflicted
+++ resolved
@@ -21,10 +21,7 @@
         Dict{Symbol, Union{Function, Vector{Function}}}(),
     transformation_labels::Union{Nothing, Dict{Symbol, <:Union{String, Vector{String}}}} =
         nothing,
-<<<<<<< HEAD
     include_transformation_labels=false,
-=======
->>>>>>> 91461c76
     transformation_titles::Union{Nothing, Dict{Symbol, <:Union{String, Vector{String}}}} =
         nothing,
     # style keyword arguments
@@ -74,20 +71,13 @@
                 # create axis for transformed data
                 ax = Axis(
                     fig[ax_count + 1, 1];
-<<<<<<< HEAD
-                    title=
-                    isnothing(transformation_titles)
-=======
-                    title= 
-                    isnothing(transformation_titles) 
->>>>>>> 91461c76
-                    ? latexstring(key, "(t)", "\\text{ transformation } $j") : transformation_titles[key][j],
+
+                    title= isnothing(transformation_titles) ? latexstring(key, "(t)", "\\text{ transformation } $j") : transformation_titles[key][j],
                     titlesize=titlesize,
                     xlabel=L"t"
                 )
 
                 # plot transformed data
-<<<<<<< HEAD
                 if include_transformation_labels
                     series!(
                         ax,
@@ -108,66 +98,49 @@
                         markersize=markersize
                     )
                 end
-=======
+
+                # increment axis count
+                ax_count += 1
+            end
+        else
+
+            # data matrix for key componenent of trajectory
+            data = traj[key]
+
+            # apply transformation f to each column of data
+            transformed_data = mapslices(f, data; dims=1)
+
+            # create axis for transformed data
+            ax = Axis(
+                fig[ax_count + 1, :];
+                title = isnothing(transformation_titles)
+                ? latexstring(key, "(t)", "\\text{ transformation } $j") : transformation_titles[key],
+                titlesize=titlesize,
+                xlabel=L"t"
+            )
+
+            # plot transformed data
+            if include_transformation_labels
                 series!(
                     ax,
                     ts,
                     transformed_data;
                     color=series_color,
-                    markersize=5,
-                    labels = 
-                    isnothing(transformation_labels) 
-                    ? [latexstring(key, "_{$i}") for i = 1:size(transformed_data, 2)] : transformation_labels[key][j]
+                    markersize=markersize,
+                    labels=isnothing(transformation_labels) ? [latexstring(key, "_{$i}") for i = 1:size(transformed_data, 2)] : transformation_labels[key]
                 )
-
                 # create legend
                 Legend(fig[ax_count + 1, 2], ax)
->>>>>>> 91461c76
-
-                # increment axis count
-                ax_count += 1
+            else
+                series!(
+                    ax,
+                    ts,
+                    transformed_data;
+                    color=series_color,
+                    markersize=markersize
+                )
             end
-        else
-
-            # data matrix for key componenent of trajectory
-            data = traj[key]
-
-            # apply transformation f to each column of data
-            transformed_data = mapslices(f, data; dims=1)
-
-            # create axis for transformed data
-            ax = Axis(
-                fig[ax_count + 1, :];
-<<<<<<< HEAD
-                title = isnothing(transformation_titles)
-=======
-                title = isnothing(transformation_titles) 
->>>>>>> 91461c76
-                ? latexstring(key, "(t)", "\\text{ transformation } $j") : transformation_titles[key],
-                titlesize=titlesize,
-                xlabel=L"t"
-            )
-
-            # plot transformed data
-            series!(
-                ax,
-                ts,
-                transformed_data;
-                color=series_color,
-<<<<<<< HEAD
-                markersize=markersize,
-                labels=isnothing(transformation_labels)
-                ? [latexstring(key, "_{$i}") for i = 1:size(transformed_data, 2)] : transformation_labels[key]
-            )
-
-=======
-                markersize=5,
-                labels=isnothing(transformation_labels) 
-                ? [latexstring(key, "_{$i}") for i = 1:size(transformed_data, 2)] : transformation_labels[key]
-            )
-            
->>>>>>> 91461c76
-            Legend(fig[ax_count + 1, 2], ax)
+
             # increment axis count
             ax_count += 1
         end
