module MethodsNamedTrajectory

export vec
export get_components
export get_component_names
export add_component!
export remove_component
export remove_components
export update!
export update_bound!
export get_times
export get_timesteps
export get_duration

using OrderedCollections
using TestItemRunner

using ..StructNamedTrajectory
using ..StructKnotPoint

# -------------------------------------------------------------- #
# Base indexing
# -------------------------------------------------------------- #

function StructKnotPoint.KnotPoint(
    Z::NamedTrajectory,
    t::Int
)
    @assert 1 ≤ t ≤ Z.T
    timestep = get_timesteps(Z)[t]
    return KnotPoint(t, Z.data[:, t], timestep, Z.components, Z.names, Z.control_names)
end

"""
    getindex(traj, t::Int)::KnotPoint

Returns the knot point at time `t`.
"""
Base.getindex(traj::NamedTrajectory, t::Int) = KnotPoint(traj, t)

"""
    getindex(traj, ts::AbstractVector{Int})::Vector{KnotPoint}

Returns the knot points at times `ts`.
"""
function Base.getindex(traj::NamedTrajectory, ts::AbstractVector{Int})::Vector{KnotPoint}
    return [traj[t] for t ∈ ts]
end

"""
    lastindex(traj::NamedTrajectory)

Returns the final time index of the trajectory.
"""
Base.lastindex(traj::NamedTrajectory) = traj.T

"""
    getindex(traj, symb::Symbol)

Dispatches indexing of trajectories as either accessing a component or a property via `getproperty`.
"""
Base.getindex(traj::NamedTrajectory, symb::Symbol) = getproperty(traj, symb)

"""
    getproperty(traj, symb::Symbol)

Returns the component of the trajectory with name `symb` or the property of the trajectory with name `symb`.
"""
function Base.getproperty(traj::NamedTrajectory, symb::Symbol)
    if symb ∈ fieldnames(NamedTrajectory)
        return getfield(traj, symb)
    else
        indices = traj.components[symb]
        return traj.data[indices, :]
    end
end

"""
    setproperty!(traj, name::Symbol, val::Any)

Dispatches setting properties of trajectories as either setting a component or a property via `setfield!` or `update!`.
"""
function Base.setproperty!(traj::NamedTrajectory, symb::Symbol, val::Any)
    if symb ∈ fieldnames(NamedTrajectory)
        setfield!(traj, symb, val)
    else
        update!(traj, symb, val)
    end
end

# -------------------------------------------------------------- #
# Base operations
# -------------------------------------------------------------- #

"""
    vec(::NamedTrajectory)

Returns all variables of the trajectory as a vector, Z⃗.
"""
function Base.vec(Z::NamedTrajectory)
    return vcat(Z.datavec, values(Z.global_data)...)
end

"""
    length(::NamedTrajectory)

Returns the length of all variables of the trajectory, including global data.
"""
function Base.length(Z::NamedTrajectory)
    return Z.dim * Z.T + Z.global_dim
end

"""
    size(traj::NamedTrajectory) = (dim = traj.dim, T = traj.T)

Returns the size of the trajectory (dim, T), excluding global data.

TODO: Should global data be in size?
"""
Base.size(traj::NamedTrajectory) = (dim = traj.dim, T = traj.T)

"""
    copy(::NamedTrajectory)

Returns a copy of the trajectory.
"""
function Base.copy(traj::NamedTrajectory)
    return NamedTrajectory(deepcopy(traj.data), traj)
end

"""
    isequal(traj1::NamedTrajectory, traj2::NamedTrajectory)

Check if trajectories are equal w.r.t. data using `Base.isequal`
"""
function Base.isequal(traj1::NamedTrajectory, traj2::NamedTrajectory)
    if isequal(traj1.data, traj2.data) &&
        isequal(traj1.names, traj2.names)
        return true
    else
        return false
    end
end

"""
    :(==)(traj1::NamedTrajectory, traj2::NamedTrajectory)

Check if trajectories are equal w.r.t. using `Base.:(==)`
"""
function Base.:(==)(traj1::NamedTrajectory, traj2::NamedTrajectory)
    if traj1.data == traj2.data &&
        traj1.names == traj2.names
        return true
    else
        return false
    end
end

function Base.:*(α::Float64, traj::NamedTrajectory)
    return NamedTrajectory(α * traj.datavec, traj)
end

function Base.:*(traj::NamedTrajectory, α::Float64)
    return NamedTrajectory(α * traj.datavec, traj)
end

function Base.:+(traj1::NamedTrajectory, traj2::NamedTrajectory)
    @assert traj1.names == traj2.names
    @assert traj1.dim == traj2.dim
    @assert traj1.T == traj2.T
    return NamedTrajectory(traj1.datavec + traj2.datavec, traj1)
end

function Base.:-(traj1::NamedTrajectory, traj2::NamedTrajectory)
    @assert traj1.names == traj2.names
    @assert traj1.dim == traj2.dim
    @assert traj1.T == traj2.T
    return NamedTrajectory(traj1.datavec - traj2.datavec, traj1)
end

# -------------------------------------------------------------- #
# Methods
# -------------------------------------------------------------- #

"""
    get_components(::NamedTrajectory)

Returns a NamedTuple containing the names and corresponding data matrices of the trajectory.
"""
function get_components(cnames::Union{Tuple, AbstractVector}, traj::NamedTrajectory)
    symbs = Tuple(c for c in cnames)
    vals = [traj[c] for c ∈ cnames]
    return NamedTuple{symbs}(vals)
end

get_components(traj::NamedTrajectory) = get_components(traj.names, traj)

function filter_by_value(f::Function, nt::NamedTuple)
    return (; (k => v for (k, v) in pairs(nt) if f(v))...)
end

"""
    get_component_names(traj::NamedTrajectory, comps::AbstractVector{<:Int})

Returns the name of the component with the given indices. If only one component is found,
the name is returned as a single symbol. Else, the names are returned as a vector of symbols.

The filter requires that the components are a complete subset of the given indices, so that
a partial match is excluded from the returned names.
"""
function get_component_names(traj::NamedTrajectory, comps::AbstractVector{<:Int})
    name = [n for n ∈ keys(filter_by_value(x -> issubset(x, comps), traj.components)) if n ∈ traj.names]
    if isempty(name)
        error("Component names not found in traj")
    elseif length(name) == 1
        return name[1]
    else
        return name
    end
end

"""
    add_component!(traj, name::Symbol, data::AbstractVecOrMat; type={:state, :control})

Add a component to the trajectory.

NOTE: This function resizes the trajectory, so global components and components must be adjusted.
"""
function add_component!(
    traj::NamedTrajectory,
    name::Symbol,
    data::AbstractVecOrMat{Float64};
    type=:state
)

    # check if data is a vector and convert to matrix if so
    if data isa AbstractVector
        data = reshape(data, 1, traj.T)
    end

    # get the dimension of the new component
    dim = size(data, 1)

    # check data against existing data
    @assert size(data, 2) == traj.T
    @assert name ∉ keys(traj.components)
    @assert type ∈ (:state, :control, :slack)


    # update components

    comp_dict = OrderedDict(pairs(traj.components))

    comp_dict[name] = (traj.dim + 1):(traj.dim + dim)

    if type == :state
        comp_dict[:states] = vcat(comp_dict[:states], comp_dict[name])
    elseif type == :control
        comp_dict[:controls] = vcat(comp_dict[:controls], comp_dict[name])
    else
        if :slacks ∉ keys(comp_dict)
            comp_dict[:slacks] = comp_dict[name]
        else
            comp_dict[:slacks] = vcat(comp_dict[:slacks], comp_dict[name])
        end
    end

    traj.components = NamedTuple(comp_dict)


    # update dims

    traj.dim += dim

    dim_dict = OrderedDict(pairs(traj.dims))

    dim_dict[name] = dim

    if type == :state
        dim_dict[:states] += dim
    elseif type == :control
        traj.control_names = (traj.control_names..., name)
        dim_dict[:controls] += dim
    else
        if :slacks ∉ keys(dim_dict)
            dim_dict[:slacks] = dim
        else
            dim_dict[:slacks] += dim
        end
    end

    traj.dims = NamedTuple(dim_dict)


    # update names

    traj.names = (traj.names..., name)


    # update data

    traj.data = vcat(traj.data, data)

    traj.datavec = vec(view(traj.data, :, :))

    # update global data

    global_comps_pairs::Vector{Pair{Symbol, AbstractVector{Int}}} = []
    for (k, v) ∈ pairs(traj.global_components)
        # increase offset for new components
        push!(global_comps_pairs, k => v .+ dim * traj.T)
    end
    traj.global_components = NamedTuple(global_comps_pairs)

    return nothing
end

"""
    remove_component(traj, name::Symbol)

Remove a component from the trajectory.
"""
function remove_component(
    traj::NamedTrajectory,
    name::Symbol;
    new_control_name::Union{Nothing, Symbol}=nothing,
    new_control_names::Union{Nothing, Tuple{Vararg{Symbol}}}=nothing
)
    return remove_components(
        traj,
        [name];
        new_control_name=new_control_name,
        new_control_names=new_control_names
    )
end

"""
    remove_components(traj, names::Vector{Symbol})

Remove a set of components from the trajectory.
"""
function remove_components(
    traj::NamedTrajectory,
    names::AbstractVector{<:Symbol};
    new_control_name::Union{Nothing, Symbol}=nothing,
    new_control_names::Union{Nothing, Tuple{Vararg{Symbol}}}=nothing
)
    @assert all([n ∈ traj.names for n ∈ names])
    @assert isnothing(new_control_name) || isnothing(new_control_names) "Conflicting new control names provided"
    new_control_names = isnothing(new_control_names) ? () : new_control_names
    new_control_names = isnothing(new_control_name) ? (new_control_names...,) : (new_control_name,)
    @assert isnothing(new_control_names) || all([n ∈ traj.names && n ∉ names for n ∈ new_control_names]) "New control names must be valid components"

    comps = NamedTuple([
        (key => data) for (key, data) ∈ pairs(get_components(traj)) if !(key ∈ names)
    ])

    control_names = [n for n ∈ traj.control_names if n ∉ names]
    @assert !isempty(control_names) || !isnothing(new_control_names) "At least one control must be available"
    return NamedTrajectory(comps, traj; new_control_names=new_control_names)
end

"""
    update!(traj, name::Symbol, data::AbstractMatrix{Float64})

Update a component of the trajectory.
"""
function update!(traj::NamedTrajectory, name::Symbol, data::AbstractMatrix{Float64})
    @assert name ∈ traj.names
    @assert size(data, 1) == traj.dims[name]
    @assert size(data, 2) == traj.T
    # TODO: test to see if updating both matrix and vec is necessary
    traj.data[traj.components[name], :] = data
    traj.datavec = vec(view(traj.data, :, :))
    return nothing
end

"""
    update!(traj, datavec::AbstractVector{Float64})

Update the trajectory with a new datavec.
"""
function update!(traj::NamedTrajectory, datavec::AbstractVector{Float64})
    @assert length(datavec) == traj.dim * traj.T + traj.global_dim
    traj.datavec = datavec
    traj.data = reshape(view(datavec, :), traj.dim, traj.T)
    return nothing
end


"""
    update_bound!(traj, name::Symbol, data::Real)
    update_bound!(traj, name::Symbol, data::AbstractVector{<:Real})
    update_bound!(traj, name::Symbol, data::Tuple{R, R} where R <: Real)

Update the bound of a component of the trajectory.
"""
function update_bound! end

function update_bound!(
    traj::NamedTrajectory,
    name::Symbol,
    new_bound::Real
)
    @assert new_bound > 0 "bound must be positive"
    new_bound = (-fill(new_bound, traj.dims[name]), fill(new_bound, traj.dims[name]))
    update_bound!(traj, name, new_bound)
end

function update_bound!(
    traj::NamedTrajectory,
    name::Symbol,
    new_bound::AbstractVector{<:Real}
)
    @assert all(new_bound .> 0) "bound must be positive"
    new_bound = (-new_bound, new_bound)
    update_bound!(traj, name, new_bound)
end

function update_bound!(
    traj::NamedTrajectory,
    name::Symbol,
    new_bound::Tuple{R, R} where R <: Real
)
    @assert new_bound[1] < new_bound[2] "lower bound must be less than upper bound"
    new_bound = (-fill(new_bound[1], traj.dims[name]), fill(new_bound[2], traj.dims[name]))
    update_bound!(traj, name, new_bound)
end

function update_bound!(traj::NamedTrajectory, name::Symbol, new_bound::BoundType)
    @assert name ∈ keys(traj.components)
    @assert length(new_bound[1]) == length(new_bound[2]) == traj.dims[name]
    new_bounds = OrderedDict(pairs(traj.bounds))
    new_bounds[name] = new_bound
    new_bounds = NamedTuple(new_bounds)
    traj.bounds = new_bounds
    return nothing
end

"""
    get_times(traj)::Vector{Float64}

Returns the times of a trajectory as a vector.
"""
function get_times(traj::NamedTrajectory)
    if traj.timestep isa Symbol
        return cumsum([0.0, vec(traj[traj.timestep])[1:end-1]...])
    else
        return [0:traj.T-1...] * traj.timestep
    end
end

"""
    get_timesteps(::NamedTrajectory)

Returns the timesteps of a trajectory as a vector.
"""
function get_timesteps(traj::NamedTrajectory)
    if traj.timestep isa Symbol
        return vec(traj[traj.timestep])
    else
        return fill(traj.timestep, traj.T)
    end
end

"""
    get_duration(::NamedTrajectory)

Returns the duration of a trajectory.
"""
function get_duration(traj::NamedTrajectory)
    return get_times(traj)[end]
end

<<<<<<< HEAD
# =========================================================================== #

@testitem "knot point methods" begin
    include("../test/test_utils.jl")
    fixed_time_traj = get_fixed_time_traj()
    free_time_traj = get_free_time_traj()

    # freetime
    @test free_time_traj[1] isa KnotPoint
    @test free_time_traj[1].x == free_time_traj.x[:, 1]
    @test free_time_traj[end] isa KnotPoint
    @test free_time_traj[end].x == free_time_traj.x[:, end]
    @test free_time_traj[:x] == free_time_traj.x
    @test free_time_traj.timestep isa Symbol

    # fixed time
    @test fixed_time_traj[1] isa KnotPoint
    @test fixed_time_traj[1].x == fixed_time_traj.x[:, 1]
    @test fixed_time_traj[end] isa KnotPoint
    @test fixed_time_traj[end].x == fixed_time_traj.x[:, end]
    @test fixed_time_traj[:x] == fixed_time_traj.x
    @test fixed_time_traj.timestep isa Float64
end

@testitem "algebraic methods" begin
    include("../test/test_utils.jl")
    fixed_time_traj = get_fixed_time_traj()
    free_time_traj = get_free_time_traj()
    free_time_traj2 = copy(free_time_traj)
    fixed_time_traj2 = copy(fixed_time_traj)

    @test (free_time_traj + free_time_traj2).x == free_time_traj.x + free_time_traj2.x
    @test (fixed_time_traj + fixed_time_traj2).x == fixed_time_traj.x + fixed_time_traj2.x

    @test (free_time_traj - free_time_traj2).x == free_time_traj.x - free_time_traj2.x
    @test (fixed_time_traj - fixed_time_traj2).x == fixed_time_traj.x - fixed_time_traj2.x

    @test (2.0 * free_time_traj).x == (free_time_traj * 2.0).x == free_time_traj.x * 2.0
    @test (2.0 * fixed_time_traj).x == (fixed_time_traj * 2.0).x == fixed_time_traj.x * 2.0
end

@testitem "copying and equality checks" begin
    include("../test/test_utils.jl")
    fixed_time_traj = get_fixed_time_traj()
    free_time_traj = get_free_time_traj()

    fixed_time_traj_copy = copy(fixed_time_traj)
    free_time_traj_copy = copy(free_time_traj)

    @test isequal(fixed_time_traj, fixed_time_traj_copy)
    @test fixed_time_traj == fixed_time_traj_copy
end

@testitem "adding and removing state matrix and vector component" begin
    include("../test/test_utils.jl")
    T = 5
    fixed_time_traj = get_fixed_time_traj(T=T)
    free_time_traj = get_free_time_traj(T=T)
    
    # adding state matrix component
    name = :z
    data = rand(2, T)
    type = :state
    
    # case: fixed time
    add_component!(fixed_time_traj, name, data; type=type)
    @test fixed_time_traj.z ≈ data
    @test name ∈ fixed_time_traj.names

    # case: free time
    add_component!(free_time_traj, name, data; type=type)
    @test free_time_traj.z ≈ data
    @test name ∈ free_time_traj.names

    # adding state vector component
    name = :y
    data = rand(T)
    type = :state

    # case: fixed time
    add_component!(fixed_time_traj, name, data; type=type)
    @test vec(fixed_time_traj.y) ≈ vec(data)
    @test name ∈ fixed_time_traj.names
    
    # case: free time
    add_component!(free_time_traj, name, data; type=type)
    @test vec(free_time_traj.y) ≈ vec(data)
    @test name ∈ free_time_traj.names

    # removing state components
    names = [:z, :y]

    # case: fixed time
    fixed_time_traj = remove_components(fixed_time_traj, names)
    @test all(name ∉ fixed_time_traj.names for name in names)

    # case: free time
    free_time_traj = remove_components(free_time_traj, names)
    @test all(name ∉ free_time_traj.names for name in names)
end

@testitem "adding and removing control matrix component" begin
    include("../test/test_utils.jl")
    T = 5
    fixed_time_traj = get_fixed_time_traj(T=T)
    free_time_traj = get_free_time_traj(T=T)

    # testing adding control component
    name = :a
    data = rand(2, T)
    type = :control

    # case: fixed time
    add_component!(fixed_time_traj, name, data; type=type)
    @test fixed_time_traj.a ≈ data
    @test name ∈ fixed_time_traj.names
    @test name ∈ fixed_time_traj.control_names

    # case: free time
    add_component!(free_time_traj, name, data; type=type)
    @test free_time_traj.a ≈ data
    @test name ∈ free_time_traj.names
    @test name ∈ free_time_traj.control_names

    # testing removing control component
    name = :a

    # case: fixed time
    fixed_time_traj = remove_component(fixed_time_traj, name)
    @test name ∉ fixed_time_traj.names
    @test name ∉ fixed_time_traj.control_names

    # case: free time
    free_time_traj = remove_component(free_time_traj, name)
    @test name ∉ free_time_traj.names
    @test name ∉ free_time_traj.control_names
end

@testitem "adding control vector component" begin
    include("../test/test_utils.jl")
    T = 5
    fixed_time_traj = get_fixed_time_traj(T=T)
    free_time_traj = get_free_time_traj(T=T)

    # testing adding control vector component
    name = :b
    data = rand(T)
    type = :control

    # case: fixed time
    add_component!(fixed_time_traj, name, data; type=type)
    @test vec(fixed_time_traj.b) ≈ vec(data)
    @test name ∈ fixed_time_traj.names
    @test name ∈ fixed_time_traj.control_names

    # case: free time
    add_component!(free_time_traj, name, data; type=type)
    @test vec(free_time_traj.b) ≈ vec(data)
    @test name ∈ free_time_traj.names
    @test name ∈ free_time_traj.control_names
end

@testitem "updating trajectory data" begin
    include("../test/test_utils.jl")
    T = 5
    x_dim = 3
    fixed_time_traj = get_fixed_time_traj(T=T, x_dim=x_dim)
    free_time_traj = get_free_time_traj(T=T, x_dim=x_dim)

    name = :x
    data = rand(x_dim, T)

    # case: fixed time
    update!(fixed_time_traj, name, data)
    @test fixed_time_traj.x == data

    # case: free time
    update!(free_time_traj, name, data)
    @test free_time_traj.x == data
end

@testitem "returning times" begin
    include("../test/test_utils.jl")
    T = 5
    fixed_time_traj = get_fixed_time_traj(T=T)
    free_time_traj = get_free_time_traj(T=T)

    # case: free time
    @test get_times(free_time_traj) ≈ [0.0, cumsum(vec(free_time_traj.Δt))[1:end-1]...]

    # case: fixed time
    @test get_times(fixed_time_traj) ≈ 0.1 .* [0:T-1...]
end

@testitem "returning times" begin
    include("../test/test_utils.jl")
    T = 5
    fixed_time_traj = get_fixed_time_traj(T=T)
    free_time_traj = get_free_time_traj(T=T)

    # @test size(fixed_time_traj) == (
    #     dim = sum(fixed_time_traj.dims[fixed_time_traj.names]), T = T
    # )
    # @test size(free_time_traj) == (
    #     dim = sum(free_time_traj.dims[free_time_traj.names]), T = T
    # )
=======
@testitem "Testing Methods" begin
    Z = NamedTrajectory((x=rand(2, 5), y=rand(1,5)), controls=:y, timestep=1.0)
    data_original = deepcopy(Z.data)
    datavec_new = rand(length(Z.datavec))
    update!(Z, datavec_new)
    @test Z.datavec == datavec_new
    @test vec(Z.data) == datavec_new
>>>>>>> 2f58eb13
end

end<|MERGE_RESOLUTION|>--- conflicted
+++ resolved
@@ -13,6 +13,7 @@
 export get_duration
 
 using OrderedCollections
+using TestItemRunner
 using TestItemRunner
 
 using ..StructNamedTrajectory
@@ -472,7 +473,7 @@
     return get_times(traj)[end]
 end
 
-<<<<<<< HEAD
+
 # =========================================================================== #
 
 @testitem "knot point methods" begin
@@ -654,6 +655,15 @@
     @test free_time_traj.x == data
 end
 
+@testitem "update all data" begin
+    Z = NamedTrajectory((x=rand(2, 5), y=rand(1,5)), controls=:y, timestep=1.0)
+    data_original = deepcopy(Z.data)
+    datavec_new = rand(length(Z.datavec))
+    update!(Z, datavec_new)
+    @test Z.datavec == datavec_new
+    @test vec(Z.data) == datavec_new
+end
+
 @testitem "returning times" begin
     include("../test/test_utils.jl")
     T = 5
@@ -679,15 +689,6 @@
     # @test size(free_time_traj) == (
     #     dim = sum(free_time_traj.dims[free_time_traj.names]), T = T
     # )
-=======
-@testitem "Testing Methods" begin
-    Z = NamedTrajectory((x=rand(2, 5), y=rand(1,5)), controls=:y, timestep=1.0)
-    data_original = deepcopy(Z.data)
-    datavec_new = rand(length(Z.datavec))
-    update!(Z, datavec_new)
-    @test Z.datavec == datavec_new
-    @test vec(Z.data) == datavec_new
->>>>>>> 2f58eb13
 end
 
 end